"""Functions to plot results of model fits"""

from typing import List, Optional
from gpflow.models.model import GPModel
import matplotlib.pyplot as plt
import matplotlib.collections as collections
import warnings

import numpy as np
import seaborn as sns
from .util import InputData, OutputData, RegressionData

# Colors
met_color_dict = {
    1: (0.5, 0.0, 0.0, 1.0),
    0: (0.0, 0.0, 0.5, 1.0),
}  # Extremes of the jet colorscale


def plot_input_data(
    data: RegressionData,
    genome_dim: Optional[int] = None,
    pseudotime_dim: Optional[int] = None,
    category_dim: Optional[int] = None,
    ax=None,
    *args,
    **kwargs,
):
    """Scatterplot of the input data with pseudotime on y- and genome on x-axis."""
    X, Y = data

    if ax is None:
        fig, ax = plt.subplots()

    if pseudotime_dim is None:
        if category_dim is None:
            if genome_dim is None:
                raise ValueError("Must specify at least one dim")
            else:
                g = plot_input_data_genome(X=X, Y=Y, genome_dim=genome_dim, ax=ax)
        else:
            if genome_dim is None:
                # raise ValueError("Not implemented.")
                print("Not implemented")
                return
            else:
                g = plot_input_data_categorical_genome(
                    X=X, Y=Y, genome_dim=genome_dim, category_dim=category_dim, ax=ax
                )
    else:
        if genome_dim is None:
            g = plot_input_data_pseudotime(
                X=X, Y=Y, pseudotime_dim=pseudotime_dim, ax=ax
            )
        else:
            g = sns.scatterplot(
                x=X[:, genome_dim].flatten(),
                y=X[:, pseudotime_dim].flatten(),
                hue=Y.flatten(),
                palette=met_color_dict,
                s=10,
                ax=ax,
                *args,
                **kwargs,
            )
    return g


def plot_input_data_categorical_genome(
    X: InputData,
    Y: OutputData,
    genome_dim: int,
    category_dim: int,
    ax,    
    group_names=None,
    *args,
    **kwargs,
):
    means = []
    cov = []
    positions = []
    categories = np.unique(X[:, category_dim])
    for tp in categories:
        filter = X[:, -1] == tp
        x, y = X[filter, :], Y[filter, :]
        for pos in np.unique(x[:, genome_dim]):
            f = x[:, genome_dim] == pos
            means.append(y[f].mean())
            cov.append(y[f].shape[0])
            positions.append((pos, tp))

    X = np.array(positions, dtype=np.int)
    Y = np.array(means)

    g = sns.scatterplot(
        x=X[:, 0],
        y=Y,
        size = np.array(cov),
        hue=X[:, category_dim],
        palette=sns.color_palette("tab10", len(categories)),
        ax=ax,
        *args,
        **kwargs,
    )

    return g


def plot_input_data_pseudotime(
    X: InputData, Y: OutputData, pseudotime_dim: int, ax, *args, **kwargs
):
    means = []
    positions = []
    for t in np.unique(X[:, pseudotime_dim]):
        f = X[:, pseudotime_dim] == t
        means.append(Y[f].mean())
        positions.append(t)

    g = sns.scatterplot(
        x=positions,
        y=means,
        ax=ax,
        *args,
        **kwargs,
    )
    return g


def plot_input_data_genome(
    X: InputData, Y: OutputData, genome_dim: int, ax, *args, **kwargs
):
    means = []
    positions = []
    cov = []
    for pos in np.unique(X[:, genome_dim]):
        f = X[:, genome_dim] == pos
        means.append(Y[f].mean())
        cov.append(Y[f].shape[0])
        positions.append(pos)

    g = sns.scatterplot(
        x=positions,
        y=means,
        size=cov,
        ax=ax,
        *args,
        **kwargs,
    )
    g.legend().set_title("coverage")
    return g


def plot_model_output(
    X_gr: np.array,
    p: np.array,
    genome_dim: Optional[int] = None,
    pseudotime_dim: Optional[int] = None,
    category_dim: Optional[int] = None,
    ax=None,
    group_names=None,
    *args,
    **kwargs,
):
    if ax is None:
        fig, ax = plt.subplots()

    if pseudotime_dim is None:
        if category_dim is None:
            if genome_dim is None:
                raise ValueError("Must specify at least one dim")
            else:
                g = plot_model_genome(
                    X_gr=X_gr,
                    p=p,
                    genome_dim=genome_dim,
                    ax=ax,
                    *args,
                    **kwargs,
                )
        else:
            if genome_dim is None:
                # raise ValueError("Not implemented.")
                print("Not implemented")
                pass
            else:
                g = plot_model_categorical_genome(
                    X_gr=X_gr,
                    p=p,
                    genome_dim=genome_dim,
                    category_dim=category_dim,
                    ax=ax,
                    group_names=group_names,
                    *args,
                    **kwargs,
                )
    else:
        if category_dim is None:
            if genome_dim is None:
                g = plot_model_pseudotime(
                    X_gr=X_gr,
                    p=p,
                    pseudotime_dim=pseudotime_dim,
                    ax=ax,
                    *args,
                    **kwargs,
                )
            else:
                g = plot_prediction_contours(
                    X_gr=X_gr,
                    p=p,
                    pseudotime_dim=pseudotime_dim,
                    genome_dim=genome_dim,
                    ax=ax,
                    *args,
                    **kwargs,
                )
        else:
            # raise ValueError("Not implemented.")
            print("Not implemented")
            pass


def plot_model_categorical_genome(
    X_gr: np.array,
    p: np.array,
    category_dim: int,
    genome_dim: int,
    ax,
    group_names=None,
    *args,
    **kwargs,
):
    g = sns.lineplot(
        x=X_gr[:, genome_dim],
        y=p.numpy().flatten(),
        hue=X_gr[:, category_dim].astype(int),
        palette=sns.color_palette("tab10", len(np.unique(X_gr[:, category_dim]))),
        ax=ax,
        *args,
        **kwargs,
    )
    if group_names is not None:
        ax.legend(ax.get_legend_handles_labels()[0], group_names)

    return g


def plot_model_genome(
    X_gr: np.array,
    p: np.array,
    genome_dim: int,
    ax,
    *args,
    **kwargs,
):
    g = sns.lineplot(
        x=X_gr[:, genome_dim],
        y=p.numpy().flatten(),
        linewidth=3,
        ax=ax,
        *args,
        **kwargs,
    )
    return g


def plot_model_pseudotime(
    X_gr: np.array,
    p: np.array,
    pseudotime_dim: int,
    ax,
    *args,
    **kwargs,
):
    g = sns.lineplot(
        x=X_gr[:, pseudotime_dim],
        y=p.numpy().flatten(),
        linewidth=3,
        ax=ax,
        *args,
        **kwargs,
    )
    return g


def plot_prediction_contours(
    X_gr: np.array,
    p: np.array,
    pseudotime_dim: int,
    genome_dim: int,
    fixed_clevels: bool = True,
    n_contours: int = 9,
    ax=None,
    *args,
    **kwargs,
):
    """Plot predictions of GP models in 2d as contours."""

    if ax is None:
        fig, ax = plt.subplots()

    if fixed_clevels:
        clevels = np.linspace(0, 1, n_contours)
        with warnings.catch_warnings():
            warnings.filterwarnings("ignore", message="No contour levels were found within the data range.")
            cs = ax.tricontour(
                X_gr[:, genome_dim],
                X_gr[:, pseudotime_dim],
                p.numpy().flatten(),
                levels=clevels[clevels != 0.5],
                linewidths=1,
                cmap="jet",
            )
<<<<<<< HEAD
            # ax.clabel(cs)
=======
            #ax.clabel(cs)
>>>>>>> 4b3c62fd
            cs = ax.tricontour(
                X_gr[:, genome_dim],
                X_gr[:, pseudotime_dim],
                p.numpy().flatten(),
                levels=[0.5],
                linewidths=2,
            )
            #ax.clabel(cs)
            # Fill with color
            cs=ax.tricontourf(
                X_gr[:, genome_dim],
                X_gr[:, pseudotime_dim],
                p.numpy().flatten(),
                levels=clevels,
                cmap="jet",
                alpha=0.2,
            )
            plt.colorbar(cs)
    else:
        cs = ax.tricontour(
            X_gr[:, genome_dim],
            X_gr[:, pseudotime_dim],
            p.numpy().flatten(),
            linewidths=2,
            cmap="jet",
        )
        ax.tricontourf(
            X_gr[:, genome_dim],
            X_gr[:, pseudotime_dim],
            p[:, 0],
            cmap="jet",
            alpha=0.2,
        )


def plot_inducing_points(model: GPModel, ax=None):
    """Plot the locations of the inducing points of a model"""
    Z = model.inducing_variable.Z.numpy()
    g = ax.scatter(Z[:, 1], Z[:, 0], marker="x", c="grey")
    return g

def plot_minmax(
    X_gr: np.array,
    p: np.array,
    genome_dim: int,
    pseudotime_dim: int,
    minmax_threshold: Optional[float] = None,
    ax=None,
):
    if ax is None:
        fig, ax = plt.subplots()
    n_grid = int(X_gr.shape[0]**0.5) # Always square grid
    psq = p.numpy().reshape((n_grid, -1))
    x = np.unique(X_gr[:,genome_dim])
    mins = np.min(psq, axis=genome_dim)
    maxs = np.max(psq, axis=genome_dim)
    _plot_minmax(x, maxs-mins, minmax_threshold, ax)

    
def _plot_minmax(x, y, minmax_threshold, ax):
    ax.plot(x, y[:,1], color='blue')
    ax.fill_between(x, y[:,0], y[:,2], color='blue', alpha=0.3)
    ax.set_ylim(0,1)
    ax.set_ylabel("minmax")
    if minmax_threshold is not None:
        ax.axhline(y=minmax_threshold, color="black", linestyle="--")
        
        collection = collections.BrokenBarHCollection.span_where(
            x, ymin=0, ymax=1, where=y[:,1] > minmax_threshold, facecolor='grey', alpha=0.5)
        ax.add_collection(collection)<|MERGE_RESOLUTION|>--- conflicted
+++ resolved
@@ -311,11 +311,7 @@
                 linewidths=1,
                 cmap="jet",
             )
-<<<<<<< HEAD
             # ax.clabel(cs)
-=======
-            #ax.clabel(cs)
->>>>>>> 4b3c62fd
             cs = ax.tricontour(
                 X_gr[:, genome_dim],
                 X_gr[:, pseudotime_dim],
